{
  "version": "2.0.0",
  "description": "Provides a middleware function for de-duplicating fetch requests for the same url+auth combination",
  "keywords": [
    "fetch",
    "middleware",
    "auth"
  ],
  "name": "d2l-fetch-dedupe",
  "type": "module",
  "main": "src/index.js",
  "author": "D2L Corporation",
  "license": "Apache-2.0",
  "scripts": {
    "lint": "eslint . --ext .js,.html",
    "test": "npm run lint && npm run test:headless",
    "test:headless": "web-test-runner --files \"./test/**/*.test.js\" --node-resolve"
  },
  "devDependencies": {
    "@open-wc/testing": "^4",
<<<<<<< HEAD
    "@web/dev-server": "^0.4",
    "@web/test-runner": "^0.17",
=======
    "@web/dev-server": "^0.3",
    "@web/test-runner": "^0.18",
>>>>>>> 6feeeb43
    "eslint": "^8",
    "eslint-config-brightspace": "^0.25",
    "sinon": "^17"
  },
  "files": [
    "/src"
  ]
}<|MERGE_RESOLUTION|>--- conflicted
+++ resolved
@@ -18,13 +18,8 @@
   },
   "devDependencies": {
     "@open-wc/testing": "^4",
-<<<<<<< HEAD
     "@web/dev-server": "^0.4",
-    "@web/test-runner": "^0.17",
-=======
-    "@web/dev-server": "^0.3",
     "@web/test-runner": "^0.18",
->>>>>>> 6feeeb43
     "eslint": "^8",
     "eslint-config-brightspace": "^0.25",
     "sinon": "^17"
